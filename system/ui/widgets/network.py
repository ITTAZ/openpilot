--- conflicted
+++ resolved
@@ -1,9 +1,5 @@
-<<<<<<< HEAD
 import time
-from dataclasses import dataclass
-=======
 from enum import IntEnum
->>>>>>> 2b46e145
 from functools import partial
 from threading import Lock
 from typing import cast
@@ -32,59 +28,21 @@
 ]
 
 
-<<<<<<< HEAD
-@dataclass
-class StateIdle:
-  action: Literal["idle"] = "idle"
-
-
-@dataclass
-class StateConnecting:
-  network: Network
-  action: Literal["connecting"] = "connecting"
-
-
-@dataclass
-class StateNeedsAuth:
-  network: Network
-  retry: bool
-  action: Literal["needs_auth"] = "needs_auth"
-
-
-@dataclass
-class StateShowForgetConfirm:
-  network: Network
-  action: Literal["show_forget_confirm"] = "show_forget_confirm"
-
-
-@dataclass
-class StateForgetting:
-  network: Network
-  action: Literal["forgetting"] = "forgetting"
-
-
-UIState = StateIdle | StateConnecting | StateNeedsAuth | StateShowForgetConfirm | StateForgetting
-=======
 class UIState(IntEnum):
   IDLE = 0
   CONNECTING = 1
   NEEDS_AUTH = 2
   SHOW_FORGET_CONFIRM = 3
   FORGETTING = 4
->>>>>>> 2b46e145
 
 
 class WifiManagerUI(Widget):
   def __init__(self, wifi_manager: WifiManager):
     super().__init__()
-<<<<<<< HEAD
     self.wifi_manager = wifi_manager
-    self.state: UIState = StateIdle()
-=======
     self.state: UIState = UIState.IDLE
-    self._state_network: NetworkInfo | None = None  # for CONNECTING / NEEDS_AUTH / SHOW_FORGET_CONFIRM / FORGETTING
+    self._state_network: Network | None = None  # for CONNECTING / NEEDS_AUTH / SHOW_FORGET_CONFIRM / FORGETTING
     self._password_retry: bool = False  # for NEEDS_AUTH
->>>>>>> 2b46e145
     self.btn_width: int = 200
     self.scroll_panel = GuiScrollPanel()
     self.keyboard = Keyboard(max_text_size=MAX_PASSWORD_LENGTH, min_text_size=MIN_PASSWORD_LENGTH, show_password_toggle=True)
@@ -117,7 +75,7 @@
       if self.state == UIState.NEEDS_AUTH and self._state_network:
         self.keyboard.set_title("Wrong password" if self._password_retry else "Enter password", f"for {self._state_network.ssid}")
         self.keyboard.reset()
-        gui_app.set_modal_overlay(self.keyboard, lambda result: self._on_password_entered(cast(NetworkInfo, self._state_network), result))
+        gui_app.set_modal_overlay(self.keyboard, lambda result: self._on_password_entered(cast(Network, self._state_network), result))
       elif self.state == UIState.SHOW_FORGET_CONFIRM and self._state_network:
         self._confirm_dialog.set_text(f'Forget Wi-Fi Network "{self._state_network.ssid}"?')
         self._confirm_dialog.reset()
@@ -169,20 +127,6 @@
     print('rects took', time.monotonic() - t)
 
     status_text = ""
-<<<<<<< HEAD
-    # TODO: rm, wtf is this class initialization each time state system
-    match self.state:
-      case StateConnecting(network=connecting):
-        if connecting.ssid == network.ssid:
-          self._networks_buttons[network.ssid].set_enabled(False)
-          status_text = "CONNECTING..."
-      case StateForgetting(network=forgetting):
-        if forgetting.ssid == network.ssid:
-          self._networks_buttons[network.ssid].set_enabled(False)
-          status_text = "FORGETTING..."
-      case _:
-        self._networks_buttons[network.ssid].set_enabled(True)
-=======
     if self.state == UIState.CONNECTING and self._state_network:
       if self._state_network.ssid == network.ssid:
         self._networks_buttons[network.ssid].set_enabled(False)
@@ -195,10 +139,6 @@
       self._networks_buttons[network.ssid].set_enabled(False)
     else:
       self._networks_buttons[network.ssid].set_enabled(True)
->>>>>>> 2b46e145
-
-    if network.security_type == SecurityType.UNSUPPORTED:
-      self._networks_buttons[network.ssid].set_enabled(False)
 
     print('state took', time.monotonic() - t)
 
@@ -262,29 +202,18 @@
     strength_level = max(0, min(3, round(network.strength / 33.0)))
     rl.draw_texture_v(gui_app.texture(STRENGTH_ICONS[strength_level], ICON_SIZE, ICON_SIZE), rl.Vector2(rect.x, rect.y), rl.WHITE)
 
-<<<<<<< HEAD
   def connect_to_network(self, network: Network, password=''):
-    self.state = StateConnecting(network)
-=======
-  def connect_to_network(self, network: NetworkInfo, password=''):
     self.state = UIState.CONNECTING
     self._state_network = network
->>>>>>> 2b46e145
     if network.is_saved and not password:
       self.wifi_manager.activate_connection(network.ssid)
     else:
       self.wifi_manager.connect_to_network(network.ssid, password)
 
-<<<<<<< HEAD
   def forget_network(self, network: Network):
-    self.state = StateForgetting(network)
-    # network.is_saved = False
-=======
-  def forget_network(self, network: NetworkInfo):
     self.state = UIState.FORGETTING
     self._state_network = network
-    network.is_saved = False
->>>>>>> 2b46e145
+    # network.is_saved = False
     self.wifi_manager.forget_connection(network.ssid)
 
   def _on_network_updated(self, networks: list[Network]):
